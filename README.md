--- conflicted
+++ resolved
@@ -31,12 +31,7 @@
 
 To view all available command-line flags, run `./blackbox_exporter -h`.
 
-<<<<<<< HEAD
-To specify which [configuration file](CONFIGURATION.md) to load, use the `-config.file` flag.
-=======
-To specify which configuration file to load, use the `--config.file` flag.
-The file is written in [YAML format](https://en.wikipedia.org/wiki/YAML), defined by the scheme described which can be found [here.](https://github.com/prometheus/blackbox_exporter/blob/master/CONFIGURATION.md)
->>>>>>> db0be52c
+To specify which [configuration file](CONFIGURATION.md) to load, use the `--config.file` flag.
 
 Additionally, an [example configuration](example.yml) is also available.
 
